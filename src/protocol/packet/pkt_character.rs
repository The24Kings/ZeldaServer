use std::io::Write;
use std::os::fd::AsRawFd;
use std::{fmt::LowerHex, os::fd::AsFd};
use tracing::debug;

use crate::protocol::map::Monster;
use crate::protocol::{
    Stream,
    packet::{Packet, Parser},
    pcap::PCap,
    pkt_type::PktType,
};

#[derive(Debug, Clone)]
pub struct Character {
    pub author: Option<Stream>,
    pub message_type: PktType,
    pub name: String,
    pub flags: CharacterFlags,
    pub attack: u16,
    pub defense: u16,
    pub regen: u16,
    pub health: i16,
    pub gold: u16,
    pub current_room: u16,
    pub description_len: u16,
    pub description: String,
}

impl Character {
<<<<<<< HEAD
    pub fn to_default(incoming: &Character) -> Self {
=======
    pub fn from(author: Option<Stream>, incoming: &Character) -> Self {
        // TODO: Look into, it might be redundant now, since the Character packet holds the author...
>>>>>>> 2e3974e5
        Character {
            author: incoming.author.clone(),
            message_type: incoming.message_type,
            name: incoming.name.clone(),
            flags: CharacterFlags::default(),
            attack: incoming.attack,
            defense: incoming.defense,
            regen: incoming.regen,
            health: 100,
            gold: 0,
            current_room: 0,
            description_len: incoming.description_len,
            description: incoming.description.clone(),
        }
    }

    pub fn from_monster(incoming: &Monster, current_room: u16) -> Self {
        Character {
            author: None,
            message_type: PktType::Character,
            name: incoming.name.clone(),
            flags: CharacterFlags::activate(true),
            attack: incoming.attack,
            defense: incoming.defense,
            regen: 0, // Monsters don't regenerate health
            health: incoming.health,
            gold: incoming.gold,
            current_room,
            description_len: incoming.desc.len() as u16,
            description: incoming.desc.clone(),
        }
    }
}

impl Default for Character {
    fn default() -> Self {
        Character {
            author: None,
            message_type: PktType::Character,
            name: "Error".to_string(),
            flags: CharacterFlags::default(),
            attack: 0,
            defense: 0,
            regen: 0,
            health: 100,
            gold: 0,
            current_room: 0,
            description_len: 60,
            description: "Something went wrong, please close the client and try again!".to_string(),
        }
    }
}

impl std::fmt::Display for Character {
    fn fmt(&self, f: &mut std::fmt::Formatter<'_>) -> std::fmt::Result {
        let author = match &self.author {
            Some(stream) => format!(
                "\"addr\":\"{}\",\"peer\":\"{}\",\"fd\":{}",
                stream
                    .as_ref()
                    .peer_addr()
                    .unwrap_or_else(|_| std::net::SocketAddr::from(([0, 0, 0, 0], 0))),
                stream
                    .as_ref()
                    .local_addr()
                    .unwrap_or_else(|_| std::net::SocketAddr::from(([0, 0, 0, 0], 0))),
                stream.as_fd().as_raw_fd()
            ),
            None => "None".to_string(),
        };

        write!(
            f,
            "{{\"author\":{{{}}},\"message_type\":\"{}\",\"name\":\"{}\",\"flags\":{{\"alive\":{},\"battle\":{},\"monster\":{},\"started\":{},\"ready\":{}}},\"attack\":{},\"defense\":{},\"regen\":{},\"health\":{},\"gold\":{},\"current_room\":{},\"description_len\":{},\"description\":\"{}\"}}",
            author,
            self.message_type,
            self.name,
            self.flags.alive,
            self.flags.battle,
            self.flags.monster,
            self.flags.started,
            self.flags.ready,
            self.attack,
            self.defense,
            self.regen,
            self.health,
            self.gold,
            self.current_room,
            self.description_len,
            self.description
        )
    }
}

#[derive(Debug, Clone)]
pub struct CharacterFlags {
    pub alive: bool,
    pub battle: bool, // A.K.A. Join-Battle
    pub monster: bool,
    pub started: bool,
    pub ready: bool,
}

impl Default for CharacterFlags {
    fn default() -> Self {
        CharacterFlags {
            alive: true,
            battle: true,
            monster: false,
            started: false,
            ready: true,
        }
    }
}

impl LowerHex for CharacterFlags {
    fn fmt(&self, f: &mut std::fmt::Formatter<'_>) -> std::fmt::Result {
        write!(
            f,
            "{:02x}",
            (self.alive as u8) << 7
                | (self.battle as u8) << 6
                | (self.monster as u8) << 5
                | (self.started as u8) << 4
                | (self.ready as u8) << 3
        )
    }
}

impl CharacterFlags {
    pub fn deactivate(monster: bool) -> Self {
        CharacterFlags {
            alive: false,
            battle: false,
            monster,
            started: false,
            ready: false,
        }
    }

    pub fn activate(monster: bool) -> Self {
        CharacterFlags {
            alive: true,
            battle: true,
            monster,
            started: false,
            ready: true,
        }
    }

    pub fn dead(monster: bool) -> Self {
        CharacterFlags {
            alive: false,
            battle: false,
            monster,
            started: false,
            ready: true,
        }
    }
}

impl<'a> Parser<'a> for Character {
    fn serialize<W: Write>(&self, writer: &mut W) -> Result<(), std::io::Error> {
        // Package into a byte array
        let mut packet: Vec<u8> = Vec::new();

        packet.push(self.message_type.into());

        // Serialize the character name
        let mut name_bytes = self.name.as_bytes().to_vec();
        name_bytes.resize(32, 0x00); // Pad the name to 32 bytes

        packet.extend(name_bytes);

        // Serialize the flags byte in little-endian order
        let mut flags: u8 = 0x00;

        flags |= if self.flags.alive { 0b10000000 } else { 0x00 };
        flags |= if self.flags.battle { 0b01000000 } else { 0x00 };
        flags |= if self.flags.monster { 0b00100000 } else { 0x00 };
        flags |= if self.flags.started { 0b00010000 } else { 0x00 };
        flags |= if self.flags.ready { 0b00001000 } else { 0x00 };

        packet.extend(flags.to_le_bytes());

        // Serialize the character stats
        packet.extend(self.attack.to_le_bytes());
        packet.extend(self.defense.to_le_bytes());
        packet.extend(self.regen.to_le_bytes());
        packet.extend(self.health.to_le_bytes());
        packet.extend(self.gold.to_le_bytes());
        packet.extend(self.current_room.to_le_bytes());
        packet.extend(self.description_len.to_le_bytes());
        packet.extend(self.description.as_bytes());

        // Write the packet to the buffer
        writer.write_all(&packet).map_err(|_| {
            std::io::Error::new(
                std::io::ErrorKind::Other,
                "Failed to write packet to buffer",
            )
        })?;

        debug!("[DEBUG] Packet body:\n{}", PCap::build(packet.clone()));

        Ok(())
    }

    fn deserialize(packet: Packet) -> Result<Self, std::io::Error> {
        let name = String::from_utf8_lossy(&packet.body[0..32])
            .split('\0')
            .take(1)
            .collect::<String>();
        let flags = packet.body[32];
        let attack = u16::from_le_bytes([packet.body[33], packet.body[34]]);
        let defense = u16::from_le_bytes([packet.body[35], packet.body[36]]);
        let regen = u16::from_le_bytes([packet.body[37], packet.body[38]]);
        let health = i16::from_le_bytes([packet.body[39], packet.body[40]]);
        let gold = u16::from_le_bytes([packet.body[41], packet.body[42]]);
        let current_room = u16::from_le_bytes([packet.body[43], packet.body[44]]);
        let description_len = u16::from_le_bytes([packet.body[45], packet.body[46]]);
        let description = String::from_utf8_lossy(&packet.body[47..]).to_string();

        // Parse the flags byte in little-endian order
        let flags = CharacterFlags {
            alive: flags & 0b10000000 != 0,
            battle: flags & 0b01000000 != 0,
            monster: flags & 0b00100000 != 0,
            started: flags & 0b00010000 != 0,
            ready: flags & 0b00001000 != 0,
        }; // Other bits are reserved for future use

        Ok(Character {
            author: Some(packet.stream.clone()),
            message_type: packet.message_type,
            name,
            flags,
            attack,
            defense,
            regen,
            health,
            gold,
            current_room,
            description_len,
            description,
        })
    }
}<|MERGE_RESOLUTION|>--- conflicted
+++ resolved
@@ -28,12 +28,7 @@
 }
 
 impl Character {
-<<<<<<< HEAD
     pub fn to_default(incoming: &Character) -> Self {
-=======
-    pub fn from(author: Option<Stream>, incoming: &Character) -> Self {
-        // TODO: Look into, it might be redundant now, since the Character packet holds the author...
->>>>>>> 2e3974e5
         Character {
             author: incoming.author.clone(),
             message_type: incoming.message_type,
